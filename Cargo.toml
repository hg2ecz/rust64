[package]
name = "rust64"
version = "0.6.0"
authors = [ "Krzysztof Kondrak <krzysztof.kondrak@gmail.com>" ]

[dependencies]
minifb = "0.10"
rand = "0.3.14"
time = "0.1.34"
<<<<<<< HEAD
byteorder = "1.2.2"
enum_primitive = "0.1"
num = "0.1"
=======

[target.'cfg(not(target_os = "redox"))'.dependencies]
sdl2 = "0.25.0"
>>>>>>> c0e6bdd6
<|MERGE_RESOLUTION|>--- conflicted
+++ resolved
@@ -7,12 +7,10 @@
 minifb = "0.10"
 rand = "0.3.14"
 time = "0.1.34"
-<<<<<<< HEAD
 byteorder = "1.2.2"
 enum_primitive = "0.1"
 num = "0.1"
-=======
+
 
 [target.'cfg(not(target_os = "redox"))'.dependencies]
-sdl2 = "0.25.0"
->>>>>>> c0e6bdd6
+sdl2 = "0.25.0"