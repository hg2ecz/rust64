// main module for C64 updates
extern crate minifb;

pub mod cpu;
pub mod memory;
pub mod opcodes;
pub mod vic;
pub mod crt;

mod cia;
mod clock;
mod io;
mod sid;
mod sid_tables;
mod vic_tables;

use debugger;
use minifb::*;
use utils;


pub const SCREEN_WIDTH:  usize = 384; // extend 20 pixels left and right for the borders
pub const SCREEN_HEIGHT: usize = 272; // extend 36 pixels top and down for the borders

// PAL clock frequency in Hz
const CLOCK_FREQ: f64 = 1.5 * 985248.0;


pub struct C64 {
    pub main_window: minifb::Window,
    pub file_to_load: String,
    pub crt_to_load: String,
    memory: memory::MemShared,
    io:     io::IO,
    clock:  clock::Clock,
    cpu:  cpu::CPUShared,
    cia1: cia::CIAShared,
    cia2: cia::CIAShared,
    vic:  vic::VICShared,
    sid:  sid::SIDShared,

    debugger: Option<debugger::Debugger>,
    powered_on: bool,
    boot_complete: bool,
    cycle_count: u32,
}

impl C64 {
    pub fn new(window_scale: Scale, debugger_on: bool, prg_to_load: &str, crt_to_load: &str) -> C64 {
        let memory = memory::Memory::new_shared();
        let vic    = vic::VIC::new_shared();
        let cia1   = cia::CIA::new_shared(true);
        let cia2   = cia::CIA::new_shared(false);
        let cpu    = cpu::CPU::new_shared();
        let sid    = sid::SID::new_shared();

        let mut c64 = C64 {
            main_window: Window::new("Rust64", SCREEN_WIDTH, SCREEN_HEIGHT, WindowOptions { scale: window_scale, ..Default::default() }).unwrap(),
            file_to_load: String::from(prg_to_load),
            crt_to_load: String::from(crt_to_load),
            memory: memory.clone(), // shared system memory (RAM, ROM, IO registers)
            io:     io::IO::new(),
            clock:  clock::Clock::new(CLOCK_FREQ),
            cpu:  cpu.clone(),
            cia1: cia1.clone(),
            cia2: cia2.clone(),
            vic:  vic.clone(),
            sid:  sid.clone(),
            debugger: if debugger_on { Some(debugger::Debugger::new()) } else { None },
            powered_on: false,
            boot_complete: false,
            cycle_count: 0,
        };

        c64.main_window.set_position(75, 20);

        // cyclic dependencies are not possible in Rust (yet?), so we have
        // to resort to setting references manually
        c64.cia1.borrow_mut().set_references(memory.clone(), cpu.clone(), vic.clone());
        c64.cia2.borrow_mut().set_references(memory.clone(), cpu.clone(), vic.clone());
        c64.vic.borrow_mut().set_references(memory.clone(), cpu.clone());
        c64.sid.borrow_mut().set_references(memory.clone());
        c64.cpu.borrow_mut().set_references(memory.clone(), vic.clone(), cia1.clone(), cia2.clone(), sid.clone());

        drop(memory);
        drop(cia1);
        drop(cia2);
        drop(vic);
        drop(cpu);
        drop(sid);

        c64
    }


    pub fn reset(&mut self) {
        self.memory.borrow_mut().reset();
        self.cpu.borrow_mut().reset();
        self.cia1.borrow_mut().reset();
        self.cia2.borrow_mut().reset();
        self.sid.borrow_mut().reset();
    }


    pub fn run(&mut self) {
        // attempt to load a program supplied with command line
        if !self.powered_on {
            // $FCE2 is the power-on reset routine, which searches for and starts
            // a cartridge amongst other things. The cartridge must be loaded here
            self.powered_on = self.cpu.borrow_mut().pc == 0xFCE2;
            if self.powered_on {
                let crt_file = &self.crt_to_load.to_owned()[..];
                if crt_file.len() > 0 {
                    let crt = crt::Crt::from_filename(crt_file).unwrap();
                    println!("{:?}", crt);
                    crt.load_into_memory(self.memory.borrow_mut());
                }
            }
        }

        if !self.boot_complete {
            // $A480 is the BASIC warm start sequence - safe to assume we can load a cmdline program now
            self.boot_complete = self.cpu.borrow_mut().pc == 0xA480;

            if self.boot_complete {
                let prg_file = &self.file_to_load.to_owned()[..];
<<<<<<< HEAD
=======

>>>>>>> c0e6bdd6
                if prg_file.len() > 0 {
                    self.boot_complete = true; self.load_prg(prg_file);
                }
            }
        }

        // main C64 update - use the clock to time all the operations
        if self.clock.tick() {
            let mut should_trigger_vblank = false;

            if self.vic.borrow_mut().update(self.cycle_count, &mut should_trigger_vblank) {
                self.sid.borrow_mut().update();
            }

            self.cia1.borrow_mut().process_irq();
            self.cia2.borrow_mut().process_irq();
            self.cia1.borrow_mut().update();
            self.cia2.borrow_mut().update();

            self.cpu.borrow_mut().update(self.cycle_count);

            // update the debugger window if it exists
            match self.debugger {
                Some(ref mut dbg) => {
                    dbg.update_vic_window(&mut self.vic);
                    if should_trigger_vblank {
                        dbg.render(&mut self.cpu, &mut self.memory);
                    }
                },
                None => (),
            }

            // redraw the screen and process input on VBlank
            if should_trigger_vblank {
                let _ = self.main_window.update_with_buffer(&self.vic.borrow_mut().window_buffer);
                self.io.update(&self.main_window, &mut self.cia1);
                self.cia1.borrow_mut().count_tod();
                self.cia2.borrow_mut().count_tod();

                if self.io.check_restore_key(&self.main_window) {
                    self.cpu.borrow_mut().set_nmi(true);
                }
            }

            // process special keys: console ASM output and reset switch
            if self.main_window.is_key_pressed(Key::F11, KeyRepeat::No) {
                let di = self.cpu.borrow_mut().debug_instr;
                self.cpu.borrow_mut().debug_instr = !di;
            }

            if self.main_window.is_key_pressed(Key::F12, KeyRepeat::No) {
                self.reset();
            }

            self.cycle_count += 1;
        }

        // update SDL2 audio buffers
        self.sid.borrow_mut().update_audio();
    }


    // *** private functions *** //

    // load a *.prg file
    fn load_prg(&mut self, filename: &str) {
        let prg_data = utils::open_file(filename, 0);
        let start_address: u16 = ((prg_data[1] as u16) << 8) | (prg_data[0] as u16);
        println!("Loading {} to start location at ${:04x} ({})", filename, start_address, start_address);

        for i in 2..(prg_data.len()) {
            self.memory.borrow_mut().write_byte(start_address + (i as u16) - 2, prg_data[i]);
        }
    }
}<|MERGE_RESOLUTION|>--- conflicted
+++ resolved
@@ -124,10 +124,7 @@
 
             if self.boot_complete {
                 let prg_file = &self.file_to_load.to_owned()[..];
-<<<<<<< HEAD
-=======
-
->>>>>>> c0e6bdd6
+
                 if prg_file.len() > 0 {
                     self.boot_complete = true; self.load_prg(prg_file);
                 }
